<<<<<<< HEAD
from pydantic import BaseModel, Field, validator, constr, conint
from typing import List, Literal, Optional
=======
from datetime import datetime
from pydantic import BaseModel, Field, validator, constr, conint
from typing import List, Literal, Optional, Dict
>>>>>>> 618be749

class UserStory(BaseModel):
    """Defines the structure for a single, now classified, user story."""
    story: str = Field(..., description="The user story in the format 'As a...'")
    acceptance_criteria: List[str]
    # New fields for AI-powered classification
    priority: str = Field(..., description="The suggested priority: 'High', 'Medium', or 'Low'.")
    suggested_tags: List[str] = Field(..., description="A list of suggested tags for categorization.")

class Epic(BaseModel):
    """Groups a collection of related user stories under a single feature or epic."""
    epic_name: str = Field(..., description="The name of the feature or epic.")
    user_stories: List[UserStory]

class GeneratedRequirements(BaseModel):
    """The top-level JSON object that the LLM must return."""
    epics: List[Epic]

class ActionItem(BaseModel):
    task: str = Field(..., description="A single action item or task identified.")
    assignee: Optional[str] = Field(None, description="The person assigned, if mentioned (e.g., 'Dave', 'Maria').")

class MeetingSummary(BaseModel):
    summary: str = Field(..., description="A concise, high-level summary of the meeting discussion.")
    key_decisions: List[str] = Field(..., description="A list of final decisions made during the meeting.")
    open_questions: List[str] = Field(..., description="A list of topics that were left unresolved or require follow-up.")
    action_items: List[ActionItem]


# --- Ambiguity Detection Schemas ---

class AmbiguityAnalyzeRequest(BaseModel):
    """Schema for ambiguity analysis request"""
    text: constr(min_length=1, max_length=50000) = Field(
        ..., 
        description="Text to analyze for ambiguous terms"
    )
    requirement_id: Optional[conint(gt=0)] = Field(
        None,
        description="Optional requirement ID to associate with analysis"
    )
    use_llm: bool = Field(
        True,
        description="Whether to use LLM for context analysis"
    )
    
    @validator('text')
    def validate_text(cls, v):
        """Validate and sanitize text input"""
        if not v or not v.strip():
            raise ValueError('Text cannot be empty or whitespace only')
        # Remove null bytes and other control characters
        sanitized = ''.join(char for char in v if char.isprintable() or char in '\n\r\t')
        return sanitized.strip()


class AmbiguityAnalyzeRequirementRequest(BaseModel):
    """Schema for analyzing a specific requirement"""
    use_llm: bool = Field(
        True,
        description="Whether to use LLM for context analysis"
    )


class AmbiguityBatchAnalyzeRequest(BaseModel):
    """Schema for batch analysis request"""
    requirement_ids: List[conint(gt=0)] = Field(
        ...,
        min_items=1,
        max_items=100,
        description="List of requirement IDs to analyze (max 100)"
    )
    use_llm: bool = Field(
        True,
        description="Whether to use LLM for context analysis"
    )


class ClarificationSubmitRequest(BaseModel):
    """Schema for submitting clarification"""
    analysis_id: conint(gt=0) = Field(
        ...,
        description="ID of the analysis"
    )
    term_id: conint(gt=0) = Field(
        ...,
        description="ID of the ambiguous term"
    )
    clarified_text: constr(min_length=1, max_length=5000) = Field(
        ...,
        description="Clarified text to replace or append"
    )
    action: Literal['replace', 'append'] = Field(
        'replace',
        description="Action to perform: replace or append"
    )
    
    @validator('clarified_text')
    def validate_clarified_text(cls, v):
        """Validate and sanitize clarified text"""
        if not v or not v.strip():
            raise ValueError('Clarified text cannot be empty')
        # Remove null bytes and control characters
        sanitized = ''.join(char for char in v if char.isprintable() or char in '\n\r\t')
        return sanitized.strip()


class ReportExportRequest(BaseModel):
    """Schema for report export request"""
    requirement_ids: Optional[List[conint(gt=0)]] = Field(
        None,
        max_items=1000,
        description="Optional list of requirement IDs (max 1000)"
    )
    format: Literal['txt', 'md'] = Field(
        'md',
        description="Export format: txt or md"
    )


class LexiconAddRequest(BaseModel):
    """Schema for adding lexicon term"""
    term: constr(min_length=1, max_length=100) = Field(
        ...,
        description="Term to add to lexicon"
    )
    type: Literal['include', 'exclude'] = Field(
        'include',
        description="Type of term: include or exclude"
    )
    category: Optional[constr(max_length=100)] = Field(
        None,
        description="Optional category for the term"
    )
    
    @validator('term')
    def validate_term(cls, v):
        """Validate and sanitize term"""
        if not v or not v.strip():
            raise ValueError('Term cannot be empty')
        # Only allow alphanumeric, spaces, hyphens, and underscores
        sanitized = ''.join(char for char in v if char.isalnum() or char in ' -_')
        sanitized = sanitized.strip()
        if not sanitized:
            raise ValueError('Term must contain at least one alphanumeric character')
        return sanitized.lower()
    
    @validator('category')
    def validate_category(cls, v):
        """Validate and sanitize category"""
        if v is None:
            return v
        sanitized = ''.join(char for char in v if char.isalnum() or char in ' -_')
<<<<<<< HEAD
        return sanitized.strip() if sanitized else None
=======
        return sanitized.strip() if sanitized else None


# 1. Pydantic Schemas for LLM Output (Ensures the AI gives a usable JSON structure)
# This directly maps to the JSON structure requested in the prompts.py file.

class Conflict(BaseModel):
    """
    Defines the structure for a single conflict detected by the LLM. 
    This is used for parsing the LLM's raw JSON response.
    """
    conflict_id: str = Field(..., description="Unique ID for the conflict (e.g., 'C-001').")
    reason: str = Field(..., description="Clear explanation of the logical conflict.")
    conflicting_requirement_ids: List[str] = Field(..., description="List of unique Requirement IDs (e.g., ['R-101', 'R-205']) that are in conflict.")

class ContradictionReportLLM(BaseModel):
    """
    The top-level schema for the LLM's complete contradiction analysis.
    """
    contradictions: List[Conflict] = Field(..., description="A list of all contradiction findings in the analyzed requirements.")


# 2. API Response Schemas (Used for serializing the SQLAlchemy Models for the Frontend)

class ConflictingPairSchema(BaseModel):
    """
    Schema for returning ConflictingPair model data via the API.
    """
    id: int
    analysis_id: int
    conflict_id: str
    reason: str
    conflicting_requirement_ids: List[str]
    status: str
    created_at: datetime
    
    class Config:
        # Allows Pydantic to read data from ORM models (e.g., SQLAlchemy)
        from_attributes = True 

class ContradictionAnalysisSchema(BaseModel):
    """
    Schema for the ContradictionAnalysis model data via API.
    Includes the nested list of conflicts.
    """
    id: int
    source_document_id: Optional[int]
    analyzed_at: datetime
    total_conflicts_found: int
    status: str
    conflicts: List[ConflictingPairSchema]
    
    class Config:
        from_attributes = True
>>>>>>> 618be749
<|MERGE_RESOLUTION|>--- conflicted
+++ resolved
@@ -1,11 +1,6 @@
-<<<<<<< HEAD
-from pydantic import BaseModel, Field, validator, constr, conint
-from typing import List, Literal, Optional
-=======
 from datetime import datetime
 from pydantic import BaseModel, Field, validator, constr, conint
 from typing import List, Literal, Optional, Dict
->>>>>>> 618be749
 
 class UserStory(BaseModel):
     """Defines the structure for a single, now classified, user story."""
@@ -159,9 +154,6 @@
         if v is None:
             return v
         sanitized = ''.join(char for char in v if char.isalnum() or char in ' -_')
-<<<<<<< HEAD
-        return sanitized.strip() if sanitized else None
-=======
         return sanitized.strip() if sanitized else None
 
 
@@ -215,5 +207,4 @@
     conflicts: List[ConflictingPairSchema]
     
     class Config:
-        from_attributes = True
->>>>>>> 618be749
+        from_attributes = True