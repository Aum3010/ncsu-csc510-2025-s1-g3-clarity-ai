from .main import db
from datetime import datetime

requirement_tags = db.Table('requirement_tags',
    db.Column('requirement_id', db.Integer, db.ForeignKey('requirements.id'), primary_key=True),
    db.Column('tag_id', db.Integer, db.ForeignKey('tags.id'), primary_key=True)
)

class Document(db.Model):
    __tablename__ = 'documents'
    
    id = db.Column(db.Integer, primary_key=True)
    filename = db.Column(db.String(255), nullable=False)
    content = db.Column(db.Text, nullable=False)
    created_at = db.Column(db.DateTime, default=datetime.utcnow)
    owner_id = db.Column(db.String(255), nullable=True)  # SuperTokens user ID
    requirements = db.relationship('Requirement', back_populates='source_document', cascade="all, delete-orphan")

class Tag(db.Model):
    __tablename__ = 'tags'

    id = db.Column(db.Integer, primary_key=True)
    name = db.Column(db.String(50), unique=True, nullable=False)
    color = db.Column(db.String(7), default='#cccccc')

    def __repr__(self):
        return f"<Tag {self.name}>"

class Requirement(db.Model):
    __tablename__ = 'requirements'
    
    id = db.Column(db.Integer, primary_key=True)
    req_id = db.Column(db.String(50), nullable=False)  # Unique per owner_id, not globally
    title = db.Column(db.String(255), nullable=False)
    description = db.Column(db.Text, nullable=True)
    status = db.Column(db.String(50), default='Draft')
    priority = db.Column(db.String(50), default='Medium')
    owner_id = db.Column(db.String(255), nullable=True)  # SuperTokens user ID
    
    # Renamed document_id to source_document_id for clarity
    source_document_id = db.Column(db.Integer, db.ForeignKey('documents.id'))
    source_document = db.relationship('Document', back_populates='requirements')

    # It links a Requirement to the Tag model through our association table.
    tags = db.relationship('Tag', secondary=requirement_tags, lazy='subquery',
        backref=db.backref('requirements', lazy=True))
    
    # Composite unique constraint: req_id is unique per owner_id
    __table_args__ = (
        db.UniqueConstraint('req_id', 'owner_id', name='uq_requirements_req_id_owner'),
    )

    def __repr__(self):
        return f"<Requirement {self.req_id}: {self.title}>"

class ProjectSummary(db.Model):
    __tablename__ = 'project_summaries'
    
    id = db.Column(db.Integer, primary_key=True)
    content = db.Column(db.Text, nullable=False)
    created_at = db.Column(db.DateTime, default=datetime.utcnow)
    owner_id = db.Column(db.String(255), nullable=True)  # SuperTokens user ID

    def __repr__(self):
        return f"<ProjectSummary {self.id} created at {self.created_at}>"

class UserProfile(db.Model):
    __tablename__ = 'user_profiles'
    
    id = db.Column(db.Integer, primary_key=True)
    user_id = db.Column(db.String(255), unique=True, nullable=False)  # SuperTokens user ID
    email = db.Column(db.String(255), nullable=False)
    first_name = db.Column(db.String(100), nullable=False)
    last_name = db.Column(db.String(100), nullable=False)
    company = db.Column(db.String(255), nullable=False)
    job_title = db.Column(db.String(255), nullable=False)
    remaining_tokens = db.Column(db.Integer, default=5)
    created_at = db.Column(db.DateTime, default=datetime.utcnow)
    updated_at = db.Column(db.DateTime, default=datetime.utcnow, onupdate=datetime.utcnow)

    def __repr__(self):
        return f"<UserProfile {self.email}>"


class AmbiguityAnalysis(db.Model):
    __tablename__ = 'ambiguity_analyses'
    
    id = db.Column(db.Integer, primary_key=True)
    requirement_id = db.Column(db.Integer, db.ForeignKey('requirements.id', ondelete='CASCADE'))
    owner_id = db.Column(db.String(255), index=True)
    original_text = db.Column(db.Text, nullable=False)
    analyzed_at = db.Column(db.DateTime, default=datetime.utcnow)
    total_terms_flagged = db.Column(db.Integer, default=0)
    terms_resolved = db.Column(db.Integer, default=0)
    status = db.Column(db.String(50), default='pending')
    
    # Relationships
    requirement = db.relationship('Requirement', backref='ambiguity_analyses')
    terms = db.relationship('AmbiguousTerm', back_populates='analysis', cascade='all, delete-orphan')

    def __repr__(self):
        return f"<AmbiguityAnalysis {self.id} for Requirement {self.requirement_id}>"


class AmbiguousTerm(db.Model):
    __tablename__ = 'ambiguous_terms'
    
    id = db.Column(db.Integer, primary_key=True)
    analysis_id = db.Column(db.Integer, db.ForeignKey('ambiguity_analyses.id', ondelete='CASCADE'), index=True)
    term = db.Column(db.String(255), nullable=False)
    position_start = db.Column(db.Integer, nullable=False)
    position_end = db.Column(db.Integer, nullable=False)
    sentence_context = db.Column(db.Text)
    is_ambiguous = db.Column(db.Boolean, default=True)
    confidence = db.Column(db.Float, default=0.0)
    reasoning = db.Column(db.Text)
    clarification_prompt = db.Column(db.Text)
    suggested_replacements = db.Column(db.JSON)
    status = db.Column(db.String(50), default='pending', index=True)
    created_at = db.Column(db.DateTime, default=datetime.utcnow)
    
    # Relationships
    analysis = db.relationship('AmbiguityAnalysis', back_populates='terms')
    clarifications = db.relationship('ClarificationHistory', back_populates='term', cascade='all, delete-orphan')

    def __repr__(self):
        return f"<AmbiguousTerm '{self.term}' in Analysis {self.analysis_id}>"


class ClarificationHistory(db.Model):
    __tablename__ = 'clarification_history'
    
    id = db.Column(db.Integer, primary_key=True)
    term_id = db.Column(db.Integer, db.ForeignKey('ambiguous_terms.id', ondelete='CASCADE'))
    requirement_id = db.Column(db.Integer, db.ForeignKey('requirements.id', ondelete='CASCADE'), index=True)
    owner_id = db.Column(db.String(255), index=True)
    original_text = db.Column(db.Text, nullable=False)
    clarified_text = db.Column(db.Text, nullable=False)
    action = db.Column(db.String(50), nullable=False)
    clarified_at = db.Column(db.DateTime, default=datetime.utcnow)
    
    # Relationships
    term = db.relationship('AmbiguousTerm', back_populates='clarifications')
    requirement = db.relationship('Requirement')

    def __repr__(self):
        return f"<ClarificationHistory {self.id} for Term {self.term_id}>"


class AmbiguityLexicon(db.Model):
    __tablename__ = 'ambiguity_lexicon'
    
    id = db.Column(db.Integer, primary_key=True)
    term = db.Column(db.String(255), nullable=False)
    type = db.Column(db.String(50), nullable=False, index=True)
    owner_id = db.Column(db.String(255), index=True)
    category = db.Column(db.String(100))
    added_at = db.Column(db.DateTime, default=datetime.utcnow)
    
    __table_args__ = (
        db.UniqueConstraint('term', 'type', 'owner_id', name='uq_term_type_owner'),
    )

    def __repr__(self):
<<<<<<< HEAD
        return f"<AmbiguityLexicon '{self.term}' ({self.type})>"
=======
        return f"<Requirement {self.req_id}: {self.title}>"

class ProjectSummary(db.Model):
    __tablename__ = 'project_summaries'
    
    id = db.Column(db.Integer, primary_key=True)
    content = db.Column(db.Text, nullable=False)
    created_at = db.Column(db.DateTime, default=datetime.utcnow)
    owner_id = db.Column(db.String(255), nullable=True)  # SuperTokens user ID

    def __repr__(self):
        return f"<ProjectSummary {self.id} created at {self.created_at}>"

class UserProfile(db.Model):
    __tablename__ = 'user_profiles'
    
    id = db.Column(db.Integer, primary_key=True)
    user_id = db.Column(db.String(255), unique=True, nullable=False)  # SuperTokens user ID
    email = db.Column(db.String(255), nullable=False)
    first_name = db.Column(db.String(100), nullable=False)
    last_name = db.Column(db.String(100), nullable=False)
    company = db.Column(db.String(255), nullable=False)
    job_title = db.Column(db.String(255), nullable=False)
    remaining_tokens = db.Column(db.Integer, default=5)
    created_at = db.Column(db.DateTime, default=datetime.utcnow)
    updated_at = db.Column(db.DateTime, default=datetime.utcnow, onupdate=datetime.utcnow)

    def __repr__(self):
        return f"<UserProfile {self.email}>"


class AmbiguityAnalysis(db.Model):
    __tablename__ = 'ambiguity_analyses'
    
    id = db.Column(db.Integer, primary_key=True)
    requirement_id = db.Column(db.Integer, db.ForeignKey('requirements.id', ondelete='CASCADE'))
    owner_id = db.Column(db.String(255), index=True)
    original_text = db.Column(db.Text, nullable=False)
    analyzed_at = db.Column(db.DateTime, default=datetime.utcnow)
    total_terms_flagged = db.Column(db.Integer, default=0)
    terms_resolved = db.Column(db.Integer, default=0)
    status = db.Column(db.String(50), default='pending')
    
    # Relationships
    requirement = db.relationship('Requirement', backref='ambiguity_analyses')
    terms = db.relationship('AmbiguousTerm', back_populates='analysis', cascade='all, delete-orphan')

    def __repr__(self):
        return f"<AmbiguityAnalysis {self.id} for Requirement {self.requirement_id}>"


class AmbiguousTerm(db.Model):
    __tablename__ = 'ambiguous_terms'
    
    id = db.Column(db.Integer, primary_key=True)
    analysis_id = db.Column(db.Integer, db.ForeignKey('ambiguity_analyses.id', ondelete='CASCADE'), index=True)
    term = db.Column(db.String(255), nullable=False)
    position_start = db.Column(db.Integer, nullable=False)
    position_end = db.Column(db.Integer, nullable=False)
    sentence_context = db.Column(db.Text)
    is_ambiguous = db.Column(db.Boolean, default=True)
    confidence = db.Column(db.Float, default=0.0)
    reasoning = db.Column(db.Text)
    clarification_prompt = db.Column(db.Text)
    suggested_replacements = db.Column(db.JSON)
    status = db.Column(db.String(50), default='pending', index=True)
    created_at = db.Column(db.DateTime, default=datetime.utcnow)
    
    # Relationships
    analysis = db.relationship('AmbiguityAnalysis', back_populates='terms')
    clarifications = db.relationship('ClarificationHistory', back_populates='term', cascade='all, delete-orphan')

    def __repr__(self):
        return f"<AmbiguousTerm '{self.term}' in Analysis {self.analysis_id}>"


class ClarificationHistory(db.Model):
    __tablename__ = 'clarification_history'
    
    id = db.Column(db.Integer, primary_key=True)
    term_id = db.Column(db.Integer, db.ForeignKey('ambiguous_terms.id', ondelete='CASCADE'))
    requirement_id = db.Column(db.Integer, db.ForeignKey('requirements.id', ondelete='CASCADE'), index=True)
    owner_id = db.Column(db.String(255), index=True)
    original_text = db.Column(db.Text, nullable=False)
    clarified_text = db.Column(db.Text, nullable=False)
    action = db.Column(db.String(50), nullable=False)
    clarified_at = db.Column(db.DateTime, default=datetime.utcnow)
    
    # Relationships
    term = db.relationship('AmbiguousTerm', back_populates='clarifications')
    requirement = db.relationship('Requirement')

    def __repr__(self):
        return f"<ClarificationHistory {self.id} for Term {self.term_id}>"


class AmbiguityLexicon(db.Model):
    __tablename__ = 'ambiguity_lexicon'
    
    id = db.Column(db.Integer, primary_key=True)
    term = db.Column(db.String(255), nullable=False)
    type = db.Column(db.String(50), nullable=False, index=True)
    owner_id = db.Column(db.String(255), index=True)
    category = db.Column(db.String(100))
    added_at = db.Column(db.DateTime, default=datetime.utcnow)
    
    __table_args__ = (
        db.UniqueConstraint('term', 'type', 'owner_id', name='uq_term_type_owner'),
    )

    def __repr__(self):
        return f"<AmbiguityLexicon '{self.term}' ({self.type})>"

class ContradictionAnalysis(db.Model):
    __tablename__ = 'contradiction_analysis'
    
    id = db.Column(db.Integer, primary_key=True)
    # Link to the source document that was analyzed for its generated requirements
    source_document_id = db.Column(db.Integer, db.ForeignKey('documents.id', ondelete='CASCADE'), index=True)
    owner_id = db.Column(db.String(255), index=True)
    analyzed_at = db.Column(db.DateTime, default=datetime.utcnow)
    
    # Summary of the analysis
    total_conflicts_found = db.Column(db.Integer, default=0)
    status = db.Column(db.String(50), default='pending') # E.g., 'pending', 'complete'

    # Relationships
    source_document = db.relationship('Document', backref='contradiction_analyses')
    conflicts = db.relationship('ConflictingPair', back_populates='analysis', cascade='all, delete-orphan')

    def __repr__(self):
        return f"<ContradictionAnalysis {self.id} for Document {self.source_document_id}>"


class ConflictingPair(db.Model):
    __tablename__ = 'conflicting_pair'
    
    id = db.Column(db.Integer, primary_key=True)
    analysis_id = db.Column(db.Integer, db.ForeignKey('contradiction_analyses.id', ondelete='CASCADE'), index=True)
    
    # Data derived directly from the LLM's structured output
    conflict_id = db.Column(db.String(50), nullable=False) # E.g., 'C-001'
    reason = db.Column(db.Text, nullable=False)
    
    # Store the IDs of the requirements that conflict, as a JSON list (e.g., ["R-101", "R-205"])
    conflicting_requirement_ids = db.Column(db.JSON, nullable=False) 
    
    # User status for conflict resolution
    status = db.Column(db.String(50), default='pending', index=True) # E.g., 'pending', 'resolved', 'ignored'
    created_at = db.Column(db.DateTime, default=datetime.utcnow)
    
    # Relationships
    analysis = db.relationship('ContradictionAnalysis', back_populates='conflicts')

    def __repr__(self):
        return f"<ConflictingPair {self.id} in Analysis {self.analysis_id}>"
>>>>>>> 618be749
<|MERGE_RESOLUTION|>--- conflicted
+++ resolved
@@ -162,9 +162,6 @@
     )
 
     def __repr__(self):
-<<<<<<< HEAD
-        return f"<AmbiguityLexicon '{self.term}' ({self.type})>"
-=======
         return f"<Requirement {self.req_id}: {self.title}>"
 
 class ProjectSummary(db.Model):
@@ -320,5 +317,4 @@
     analysis = db.relationship('ContradictionAnalysis', back_populates='conflicts')
 
     def __repr__(self):
-        return f"<ConflictingPair {self.id} in Analysis {self.analysis_id}>"
->>>>>>> 618be749
+        return f"<ConflictingPair {self.id} in Analysis {self.analysis_id}>"