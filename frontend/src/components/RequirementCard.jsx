--- conflicted
+++ resolved
@@ -1,10 +1,4 @@
 import React, { useState, useEffect, useRef } from 'react';
-<<<<<<< HEAD
-import Tag from './Tag';
-import AmbiguityDetectionPanel from './AmbiguityDetectionPanel';
-
-const RequirementCard = ({ requirement, enableRealTimeAnalysis = false }) => {
-=======
 import PropTypes from 'prop-types';
 import { Edit2, Trash2, AlertTriangle } from 'lucide-react';
 import Tag from './Tag'; 
@@ -29,16 +23,12 @@
   onEdit, // Placeholder prop
   onDelete // Placeholder prop
 }) => {
->>>>>>> 618be749
   const { req_id, title, description, status, priority, source_document_filename, tags } = requirement;
   const [isEditing, setIsEditing] = useState(false);
   const [editedDescription, setEditedDescription] = useState(description);
   const [shouldAnalyze, setShouldAnalyze] = useState(false);
   const debounceTimerRef = useRef(null);
 
-<<<<<<< HEAD
-  // Debounced analysis trigger on text changes
-=======
   // Determine card styling based on status and conflict flag
   const statusColor = {
     'Draft': 'text-gray-500',
@@ -48,7 +38,6 @@
   };
 
   // Debounced analysis trigger on text changes 
->>>>>>> 618be749
   useEffect(() => {
     if (!enableRealTimeAnalysis || !isEditing) {
       return;
@@ -97,8 +86,6 @@
       setEditedDescription(result.updated_requirement.description);
     }
   };
-<<<<<<< HEAD
-=======
 
   // Conditional styling for the card border and background
   const cardClasses = `
@@ -108,16 +95,10 @@
         ? 'border-l-4 border-red-500 bg-red-50 hover:shadow-xl' 
         : 'border-l-4 border-transparent hover:shadow-md'}
   `;
->>>>>>> 618be749
 
   return (
     <div className={cardClasses}>
       <div className="flex justify-between items-start mb-3">
-<<<<<<< HEAD
-        <h3 className="text-xl font-semibold text-gray-900">{title}</h3>
-        <div className="flex items-center gap-2">
-          <span className="text-orange-500 font-mono text-sm">{req_id}</span>
-=======
         <div className="flex items-center space-x-3 min-w-0">
             {/* Contradiction Warning Icon (Visible if isConflicting is true) */}
             {isConflicting && (
@@ -135,21 +116,15 @@
         </div>
         
         <div className="flex items-center gap-2 flex-shrink-0">
->>>>>>> 618be749
           {enableRealTimeAnalysis && (
             <button
               onClick={handleEditToggle}
               className="text-sm px-3 py-1 rounded-lg bg-gray-100 hover:bg-gray-200 text-gray-700 transition-colors"
-<<<<<<< HEAD
-=======
               title={isEditing ? 'Cancel Editing' : 'Edit Description'}
->>>>>>> 618be749
             >
               {isEditing ? 'Cancel' : 'Edit'}
             </button>
           )}
-<<<<<<< HEAD
-=======
            <button 
                 onClick={() => onEdit(requirement.id)} 
                 className="text-gray-500 hover:text-indigo-600 p-1 rounded-full transition-colors"
@@ -164,7 +139,6 @@
             >
                 <Trash2 className="w-4 h-4" />
             </button>
->>>>>>> 618be749
         </div>
       </div>
 
