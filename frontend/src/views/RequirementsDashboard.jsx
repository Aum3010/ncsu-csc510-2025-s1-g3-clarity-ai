<<<<<<< HEAD
import React, { useState, useEffect } from 'react';
import RequirementCard from '../components/RequirementCard.jsx';
import apiService from '../lib/api-service.js'; 

const RequirementsDashboard = ({ refreshSignal, onTriggerRefresh }) => {
  const [requirements, setRequirements] = useState([]);
  const [isLoading, setIsLoading] = useState(true);
  const [isGenerating, setIsGenerating] = useState(false);
  const [error, setError] = useState(null);
  const [enableRealTimeAnalysis, setEnableRealTimeAnalysis] = useState(false);
  const [isBatchAnalyzing, setIsBatchAnalyzing] = useState(false);
  const [batchProgress, setBatchProgress] = useState({ current: 0, total: 0 });
  const [batchResults, setBatchResults] = useState(null);
  const [showBatchResults, setShowBatchResults] = useState(false);
  const batchCancelRef = React.useRef(false);

  // Function to fetch data (unchanged)
  const fetchRequirements = async () => {
    try {
      setIsLoading(true);
      const response = await apiService.coreApi('/api/requirements');
      setRequirements(response);
      setError(null);
    } catch (err) {
      console.error("Error fetching requirements:", err);
      if (err.message.includes('Authentication failed') || err.message.includes('Session expired')) {
        setError("Authentication required. Please log in again.");
      } else {
        setError("Failed to load requirements. Is the backend server running?");
      }
    } finally {
      setIsLoading(false);
    }
  };

  // Fetch data initially and whenever the refreshSignal changes
  useEffect(() => {
    let isMounted = true;
    
    const loadData = async () => {
      if (!isMounted) return;
      await fetchRequirements();
    };
    
    loadData();
    
    return () => {
      isMounted = false;
    };
  }, [refreshSignal]); // This dependency is key!

  // New function to handle regeneration
  const handleRegenerate = async () => {
    if (!window.confirm('This will re-analyze all documents and generate new requirements. This may take a moment. Continue?')) {
        return;
    }
    
    try {
        setIsGenerating(true);
        setError(null);
        await apiService.coreApi('/api/requirements/generate', { method: 'POST' });

        onTriggerRefresh();
        
    } catch (err) {
        console.error("Error generating requirements:", err);
        setError("Failed to generate new requirements.");
    } finally {
        setIsGenerating(false);
    }
  };

  // Batch analysis handler
  const handleBatchAnalyze = async () => {
    if (requirements.length === 0) {
      setError("No requirements to analyze");
      return;
    }

    if (!window.confirm(`This will analyze all ${requirements.length} requirements for ambiguity. Continue?`)) {
      return;
    }

    setIsBatchAnalyzing(true);
    setBatchProgress({ current: 0, total: requirements.length });
    setBatchResults(null);
    setShowBatchResults(false);
    setError(null);
    batchCancelRef.current = false;

    try {
      const requirementIds = requirements.map(req => req.id);
      const results = [];
      let totalTerms = 0;
      let totalResolved = 0;

      // Process in batches to avoid overwhelming the backend
      const batchSize = 5;
      for (let i = 0; i < requirementIds.length; i += batchSize) {
        // Check for cancellation
        if (batchCancelRef.current) {
          setError("Batch analysis cancelled");
          break;
        }

        const batch = requirementIds.slice(i, i + batchSize);
        
        try {
          const batchResults = await apiService.batchAnalyzeRequirements(batch);
          results.push(...batchResults);

          // Update progress
          setBatchProgress({ current: Math.min(i + batchSize, requirementIds.length), total: requirementIds.length });

          // Accumulate statistics
          batchResults.forEach(result => {
            totalTerms += result.total_terms_flagged || 0;
            totalResolved += result.terms_resolved || 0;
          });
        } catch (err) {
          console.error(`Error analyzing batch ${i / batchSize + 1}:`, err);
          // Continue with next batch even if one fails
        }
      }

      if (!batchCancelRef.current) {
        // Set final results
        setBatchResults({
          totalRequirements: requirements.length,
          analyzedRequirements: results.length,
          totalTerms,
          totalResolved,
          results
        });
        setShowBatchResults(true);
      }
    } catch (err) {
      console.error("Batch analysis error:", err);
      setError(err.message || "Failed to complete batch analysis");
    } finally {
      setIsBatchAnalyzing(false);
      setBatchProgress({ current: 0, total: 0 });
    }
  };

  // Cancel batch analysis
  const handleCancelBatchAnalysis = () => {
    batchCancelRef.current = true;
  };


  if (isLoading && requirements.length === 0) {
    return <div className="flex-1 p-8 text-center text-lg text-purple-600">Loading Dashboard Data...</div>;
  }

  return (
    <div className="flex-1 p-8 text-gray-900">
      <div className="flex justify-between items-center mb-6">
        <h2 className="text-3xl font-bold text-gray-900">Project Requirements</h2>
        <div className="flex space-x-3">
          {/* Real-time analysis toggle */}
          <button
            onClick={() => setEnableRealTimeAnalysis(!enableRealTimeAnalysis)}
            className={`px-4 py-2 rounded-lg font-semibold transition-colors ${
              enableRealTimeAnalysis
                ? 'bg-orange-500 text-white hover:bg-orange-600'
                : 'bg-gray-200 text-gray-800 hover:bg-gray-300'
            }`}
            title="Toggle real-time ambiguity analysis"
          >
            {enableRealTimeAnalysis ? '⚡ Real-time ON' : '⚡ Real-time OFF'}
          </button>
          {/* Batch analyze button */}
          <button
            onClick={handleBatchAnalyze}
            disabled={isBatchAnalyzing || isLoading || isGenerating || requirements.length === 0}
            className="bg-purple-500 hover:bg-purple-600 text-white font-semibold py-2 px-4 rounded-lg disabled:opacity-50 transition-colors"
            title="Analyze all requirements for ambiguity"
          >
            {isBatchAnalyzing ? 'Analyzing...' : '🔍 Analyze All Requirements'}
          </button>
          {/* Manual refresh button for robustness */}
          <button 
            onClick={fetchRequirements} 
            disabled={isLoading || isGenerating}
            className="bg-gray-200 hover:bg-gray-300 text-gray-800 p-2 rounded-lg disabled:opacity-50"
            title="Refresh List"
          >
            🔄
          </button>
          {/* New Regenerate Button */}
          <button 
            onClick={handleRegenerate} 
            disabled={isGenerating || isLoading}
            className="bg-orange-500 hover:bg-orange-600 text-white font-semibold py-2 px-4 rounded-lg disabled:opacity-50"
          >
            {isGenerating ? 'Generating...' : 'Regenerate All'}
          </button>
        </div>
      </div>

      <p className="text-gray-600 mb-8">
        Found {requirements.length} requirements. These are generated from the files in the Documents tab.
      </p>

      {error && <div className="p-4 mb-4 text-center text-lg text-red-600 bg-red-100 rounded-lg">Error: {error}</div>}

      {/* Batch analysis progress indicator */}
      {isBatchAnalyzing && (
        <div className="mb-6 p-4 bg-purple-50 border border-purple-200 rounded-lg">
          <div className="flex items-center justify-between mb-3">
            <div className="flex items-center gap-3">
              <div className="animate-spin rounded-full h-5 w-5 border-b-2 border-purple-600"></div>
              <span className="text-purple-900 font-semibold">
                Analyzing requirements... {batchProgress.current} / {batchProgress.total}
              </span>
            </div>
            <button
              onClick={handleCancelBatchAnalysis}
              className="px-3 py-1 bg-red-500 hover:bg-red-600 text-white text-sm rounded-lg transition-colors"
            >
              Cancel
            </button>
          </div>
          <div className="w-full bg-purple-200 rounded-full h-3">
            <div
              className="bg-purple-600 h-3 rounded-full transition-all duration-300"
              style={{ width: `${(batchProgress.current / batchProgress.total) * 100}%` }}
            />
          </div>
        </div>
      )}

      {/* Batch analysis results summary */}
      {showBatchResults && batchResults && (
        <div className="mb-6 p-6 bg-green-50 border border-green-200 rounded-lg">
          <div className="flex items-center justify-between mb-4">
            <h3 className="text-xl font-bold text-green-900">Batch Analysis Complete</h3>
            <button
              onClick={() => setShowBatchResults(false)}
              className="text-green-700 hover:text-green-900 text-2xl"
            >
              ×
            </button>
          </div>
          <div className="grid grid-cols-2 md:grid-cols-4 gap-4">
            <div className="bg-white p-4 rounded-lg">
              <p className="text-sm text-gray-600 mb-1">Requirements Analyzed</p>
              <p className="text-2xl font-bold text-gray-900">
                {batchResults.analyzedRequirements} / {batchResults.totalRequirements}
              </p>
            </div>
            <div className="bg-white p-4 rounded-lg">
              <p className="text-sm text-gray-600 mb-1">Total Ambiguous Terms</p>
              <p className="text-2xl font-bold text-orange-600">{batchResults.totalTerms}</p>
            </div>
            <div className="bg-white p-4 rounded-lg">
              <p className="text-sm text-gray-600 mb-1">Terms Resolved</p>
              <p className="text-2xl font-bold text-green-600">{batchResults.totalResolved}</p>
            </div>
            <div className="bg-white p-4 rounded-lg">
              <p className="text-sm text-gray-600 mb-1">Pending Clarifications</p>
              <p className="text-2xl font-bold text-purple-600">
                {batchResults.totalTerms - batchResults.totalResolved}
              </p>
            </div>
          </div>
          {batchResults.totalTerms > 0 && (
            <div className="mt-4">
              <p className="text-sm text-gray-600 mb-2">Overall Progress</p>
              <div className="w-full bg-gray-200 rounded-full h-3">
                <div
                  className="bg-green-600 h-3 rounded-full transition-all duration-300"
                  style={{ 
                    width: `${(batchResults.totalResolved / batchResults.totalTerms) * 100}%` 
                  }}
                />
              </div>
              <p className="text-xs text-gray-500 mt-1">
                {Math.round((batchResults.totalResolved / batchResults.totalTerms) * 100)}% of ambiguous terms resolved
              </p>
            </div>
          )}
        </div>
      )}

      <div className="space-y-6">
        {requirements.map((req) => (
          <RequirementCard 
            key={req.id} 
            requirement={req} 
            enableRealTimeAnalysis={enableRealTimeAnalysis}
          />
        ))}
        {requirements.length === 0 && !isLoading && (
            <p className="text-gray-500 text-center py-10">No requirements found. Upload documents to get started!</p>
        )}
      </div>
    </div>
  );
=======
import React, { useState, useEffect, useContext, useCallback } from 'react';
import { useParams } from 'react-router-dom';
import { Settings, RefreshCw, AlertTriangle } from 'lucide-react';

// Assuming these are the existing imports (FIXED paths with explicit extensions)
import { getDocumentRequirements, deleteRequirement, updateRequirement } from '../lib/api-service.js'; 
import { runContradictionAnalysis, getLatestContradictionReport } from '../lib/api-service.js'; // NEW API functions (Fixed extension)
import { AuthContext } from '../lib/auth-context.jsx'; // Fixed extension
import LoadingSpinner from '../components/LoadingSpinner.jsx'; // Fixed extension
import RequirementCard from '../components/RequirementCard.jsx'; // Fixed extension
import Notification from '../components/Notification.jsx'; // Fixed extension
import ContradictionPanel from '../components/ContradictionPanel.jsx'; // Existing NEW Component

const RequirementsDashboard = () => {
    const { documentId } = useParams();
    const { user } = useContext(AuthContext);

    // Existing state for requirements
    const [requirements, setRequirements] = useState([]);
    const [isLoading, setIsLoading] = useState(true);
    const [error, setError] = useState(null);
    
    // NEW state for Contradiction Analysis
    const [contradictionReport, setContradictionReport] = useState(null);
    const [isContradictionLoading, setIsContradictionLoading] = useState(false);
    // Stores the req_id strings (e.g., "R-101") that are part of the currently selected conflict pair(s)
    const [conflictingReqIds, setConflictingReqIds] = useState([]); 

    const fetchRequirements = useCallback(async () => {
        setIsLoading(true);
        try {
            // Note: This needs to be implemented to fetch requirements related to the documentId
            const data = await getDocumentRequirements(documentId);
            setRequirements(data.requirements || []);
        } catch (err) {
            setError('Failed to load requirements.');
            console.error(err);
        } finally {
            setIsLoading(false);
        }
    }, [documentId]);
    
    // NEW: Fetch latest contradiction report on initial load
    const fetchContradictionReport = useCallback(async () => {
        try {
            // Get the latest report saved in the DB
            const report = await getLatestContradictionReport(documentId);
            setContradictionReport(report);
            
            // Highlight all requirements involved in conflicts by default
            if (report && report.conflicts && report.conflicts.length > 0) {
                 const allConflictingIds = report.conflicts.flatMap(c => c.conflicting_requirement_ids);
                 setConflictingReqIds(Array.from(new Set(allConflictingIds)));
            }
        } catch (err) {
            // Assume 404/No report errors result in null
            // Check if the error object has a structure that indicates a missing report (e.g., specific status code or message)
            // Since we cannot inspect the error structure, we will rely on a basic check and suppress 404 logs.
            const isNotFoundError = err && err.message && err.message.includes('404');
            if (!isNotFoundError) {
                 console.error("Error fetching contradiction report:", err);
            }
            setContradictionReport(null);
            setConflictingReqIds([]);
        }
    }, [documentId]);

    // Initial data fetch
    useEffect(() => {
        if (documentId) {
            fetchRequirements();
            fetchContradictionReport();
        }
    }, [documentId, fetchRequirements, fetchContradictionReport]);


    // Placeholder Handlers
    const handleEdit = (reqId) => {
        console.log('Editing requirement:', reqId);
        // Logic to open edit modal/form
    };
    const handleDelete = (reqId) => {
        console.log('Deleting requirement:', reqId);
        // Logic to open confirmation and delete
    };


    // NEW: Handler to trigger the analysis
    const handleRunContradictionAnalysis = async () => {
        setIsContradictionLoading(true);
        setError(null);
        try {
            // Run analysis and get the new report
            const report = await runContradictionAnalysis(documentId, {}); 
            setContradictionReport(report);
            
            if (report && report.total_conflicts_found > 0) {
                 const allConflictingIds = report.conflicts.flatMap(c => c.conflicting_requirement_ids);
                 setConflictingReqIds(Array.from(new Set(allConflictingIds)));
                Notification.show('Contradiction analysis complete. Conflicts found!', 'error');
            } else {
                setConflictingReqIds([]);
                Notification.show('Analysis complete. No contradictions found.', 'success');
            }
        } catch (err) {
            setError(err.message || 'Failed to run contradiction analysis.');
        } finally {
            setIsContradictionLoading(false);
        }
    };
    
    // NEW: Handler to set which conflict to highlight when a panel item is clicked
    const handleConflictSelect = (ids) => {
        setConflictingReqIds(ids);
        
        // Scroll to the first conflicting requirement to bring it into view
        const firstReqId = ids[0];
        // We use the req_id (e.g., R-101) for the DOM element ID
        const element = document.getElementById(`req-card-${firstReqId}`);
        if (element) {
            element.scrollIntoView({ behavior: 'smooth', block: 'center' });
        }
    };

    // Utility function to check if a requirement is conflicting or selected
    const isRequirementConflicting = (reqId) => {
        // reqId here is the internal DB ID (number). We need the req_id (string, e.g., "R-101")
        const req_id = requirements.find(r => r.id === reqId)?.req_id;
        
        // Check if the formal req_id is in the conflicting list
        // Note: The RequirementCard uses isConflicting for *all* conflicts and isSelected for the currently focused conflict.
        // Since we are setting conflictingReqIds to the currently selected conflict pair(s), we use it for both for simplicity here.
        return req_id && conflictingReqIds.includes(req_id);
    };
    
    const isRequirementSelected = (reqId) => {
         const req_id = requirements.find(r => r.id === reqId)?.req_id;
         // In this dashboard implementation, isSelected is synonymous with being in the current conflictingReqIds list
         return req_id && conflictingReqIds.includes(req_id);
    };

    if (isLoading) {
        return <LoadingSpinner message="Loading requirements..." />;
    }

    return (
        <div className="flex h-full overflow-hidden">
            {/* Main Content Area */}
            <div className="flex-1 overflow-y-auto p-6 space-y-6">
                
                {/* Dashboard Header and Controls */}
                <div className="flex justify-between items-center border-b pb-4 sticky top-0 bg-white z-10">
                    <h1 className="text-3xl font-extrabold text-gray-900">
                        Requirements Dashboard
                    </h1>
                    <div className="flex items-center space-x-3">
                         {/* Contradiction Analysis Button */}
                         {isContradictionLoading ? (
                             <LoadingSpinner size="small" message="Analyzing..." />
                         ) : (
                             <button
                                 onClick={handleRunContradictionAnalysis}
                                 className="flex items-center px-4 py-2 bg-red-600 text-white font-semibold rounded-lg shadow-md hover:bg-red-700 transition duration-150 ease-in-out disabled:opacity-50"
                                 disabled={requirements.length === 0}
                                 title="Scan all requirements for logical conflicts"
                             >
                                 <AlertTriangle className="w-5 h-5 mr-2" />
                                 Analyze Contradictions
                             </button>
                         )}
                        {/* Refresh Button */}
                        <button 
                            onClick={fetchRequirements} 
                            className="flex items-center px-4 py-2 bg-indigo-600 text-white font-semibold rounded-lg shadow-md hover:bg-indigo-700 transition duration-150 ease-in-out"
                        >
                            <RefreshCw className="w-5 h-5 mr-2" />
                            Refresh
                        </button>
                        <Settings className="w-6 h-6 text-gray-500 hover:text-gray-700 cursor-pointer" />
                    </div>
                </div>

                {/* Requirements List */}
                {requirements.length === 0 ? (
                    <div className="text-center p-10 border rounded-xl bg-gray-50">
                        <p className="text-lg text-gray-600">No requirements found for this document.</p>
                        <p className="text-sm text-gray-400 mt-2">Upload a file or generate new requirements to begin analysis.</p>
                    </div>
                ) : (
                    <div className="space-y-4">
                        {requirements.map(req => (
                            // Use req.req_id (e.g., "R-101") for the DOM element ID
                            <div key={req.id} id={`req-card-${req.req_id}`}>
                                <RequirementCard
                                    requirement={req}
                                    // isConflicting flag is set to true if the req is part of the *overall* report
                                    isConflicting={contradictionReport?.conflicts?.some(c => c.conflicting_requirement_ids.includes(req.req_id)) || false}
                                    // isSelected flag is set if the req is part of the *currently selected* conflict in the panel
                                    isSelected={conflictingReqIds.includes(req.req_id)} 
                                    onEdit={handleEdit}
                                    onDelete={handleDelete}
                                />
                            </div>
                        ))}
                    </div>
                )}
            </div>
            
            {/* Analysis Sidebar Panel */}
            <div className="w-96 border-l border-gray-200 bg-gray-50 p-6 overflow-y-auto flex-shrink-0">
                <h2 className="text-xl font-bold text-gray-800 mb-4">Analysis Results</h2>
                
                {/* Contradiction Analysis Section */}
                <div className="mb-6">
                    <h3 className="font-bold text-lg text-red-700 mb-3 flex items-center">
                        <AlertTriangle className="w-5 h-5 mr-2" /> Contradictions Found
                    </h3>
                    <ContradictionPanel 
                        report={contradictionReport} 
                        onConflictSelect={handleConflictSelect} 
                        currentConflictingIds={conflictingReqIds} // Pass currently selected IDs for highlight logic
                        isLoading={isContradictionLoading}
                    />
                </div>

                {/* Placeholder for Ambiguity Analysis Section */}
                <div className="mb-6 pt-4 border-t border-gray-300">
                    <h3 className="font-bold text-lg text-indigo-700 mb-3">
                        Ambiguity Detection
                    </h3>
                    <div className="p-4 bg-white rounded-lg border text-sm text-gray-500">
                        Ambiguity report goes here (using existing components).
                    </div>
                </div>
            </div>
        </div>
    );
>>>>>>> 618be749
};

export default RequirementsDashboard;<|MERGE_RESOLUTION|>--- conflicted
+++ resolved
@@ -1,337 +1,46 @@
-<<<<<<< HEAD
-import React, { useState, useEffect } from 'react';
-import RequirementCard from '../components/RequirementCard.jsx';
-import apiService from '../lib/api-service.js'; 
-
-const RequirementsDashboard = ({ refreshSignal, onTriggerRefresh }) => {
-  const [requirements, setRequirements] = useState([]);
-  const [isLoading, setIsLoading] = useState(true);
-  const [isGenerating, setIsGenerating] = useState(false);
-  const [error, setError] = useState(null);
-  const [enableRealTimeAnalysis, setEnableRealTimeAnalysis] = useState(false);
-  const [isBatchAnalyzing, setIsBatchAnalyzing] = useState(false);
-  const [batchProgress, setBatchProgress] = useState({ current: 0, total: 0 });
-  const [batchResults, setBatchResults] = useState(null);
-  const [showBatchResults, setShowBatchResults] = useState(false);
-  const batchCancelRef = React.useRef(false);
-
-  // Function to fetch data (unchanged)
-  const fetchRequirements = async () => {
-    try {
-      setIsLoading(true);
-      const response = await apiService.coreApi('/api/requirements');
-      setRequirements(response);
-      setError(null);
-    } catch (err) {
-      console.error("Error fetching requirements:", err);
-      if (err.message.includes('Authentication failed') || err.message.includes('Session expired')) {
-        setError("Authentication required. Please log in again.");
-      } else {
-        setError("Failed to load requirements. Is the backend server running?");
-      }
-    } finally {
-      setIsLoading(false);
-    }
-  };
-
-  // Fetch data initially and whenever the refreshSignal changes
-  useEffect(() => {
-    let isMounted = true;
-    
-    const loadData = async () => {
-      if (!isMounted) return;
-      await fetchRequirements();
-    };
-    
-    loadData();
-    
-    return () => {
-      isMounted = false;
-    };
-  }, [refreshSignal]); // This dependency is key!
-
-  // New function to handle regeneration
-  const handleRegenerate = async () => {
-    if (!window.confirm('This will re-analyze all documents and generate new requirements. This may take a moment. Continue?')) {
-        return;
-    }
-    
-    try {
-        setIsGenerating(true);
-        setError(null);
-        await apiService.coreApi('/api/requirements/generate', { method: 'POST' });
-
-        onTriggerRefresh();
-        
-    } catch (err) {
-        console.error("Error generating requirements:", err);
-        setError("Failed to generate new requirements.");
-    } finally {
-        setIsGenerating(false);
-    }
-  };
-
-  // Batch analysis handler
-  const handleBatchAnalyze = async () => {
-    if (requirements.length === 0) {
-      setError("No requirements to analyze");
-      return;
-    }
-
-    if (!window.confirm(`This will analyze all ${requirements.length} requirements for ambiguity. Continue?`)) {
-      return;
-    }
-
-    setIsBatchAnalyzing(true);
-    setBatchProgress({ current: 0, total: requirements.length });
-    setBatchResults(null);
-    setShowBatchResults(false);
-    setError(null);
-    batchCancelRef.current = false;
-
-    try {
-      const requirementIds = requirements.map(req => req.id);
-      const results = [];
-      let totalTerms = 0;
-      let totalResolved = 0;
-
-      // Process in batches to avoid overwhelming the backend
-      const batchSize = 5;
-      for (let i = 0; i < requirementIds.length; i += batchSize) {
-        // Check for cancellation
-        if (batchCancelRef.current) {
-          setError("Batch analysis cancelled");
-          break;
-        }
-
-        const batch = requirementIds.slice(i, i + batchSize);
-        
-        try {
-          const batchResults = await apiService.batchAnalyzeRequirements(batch);
-          results.push(...batchResults);
-
-          // Update progress
-          setBatchProgress({ current: Math.min(i + batchSize, requirementIds.length), total: requirementIds.length });
-
-          // Accumulate statistics
-          batchResults.forEach(result => {
-            totalTerms += result.total_terms_flagged || 0;
-            totalResolved += result.terms_resolved || 0;
-          });
-        } catch (err) {
-          console.error(`Error analyzing batch ${i / batchSize + 1}:`, err);
-          // Continue with next batch even if one fails
-        }
-      }
-
-      if (!batchCancelRef.current) {
-        // Set final results
-        setBatchResults({
-          totalRequirements: requirements.length,
-          analyzedRequirements: results.length,
-          totalTerms,
-          totalResolved,
-          results
-        });
-        setShowBatchResults(true);
-      }
-    } catch (err) {
-      console.error("Batch analysis error:", err);
-      setError(err.message || "Failed to complete batch analysis");
-    } finally {
-      setIsBatchAnalyzing(false);
-      setBatchProgress({ current: 0, total: 0 });
-    }
-  };
-
-  // Cancel batch analysis
-  const handleCancelBatchAnalysis = () => {
-    batchCancelRef.current = true;
-  };
-
-
-  if (isLoading && requirements.length === 0) {
-    return <div className="flex-1 p-8 text-center text-lg text-purple-600">Loading Dashboard Data...</div>;
-  }
-
-  return (
-    <div className="flex-1 p-8 text-gray-900">
-      <div className="flex justify-between items-center mb-6">
-        <h2 className="text-3xl font-bold text-gray-900">Project Requirements</h2>
-        <div className="flex space-x-3">
-          {/* Real-time analysis toggle */}
-          <button
-            onClick={() => setEnableRealTimeAnalysis(!enableRealTimeAnalysis)}
-            className={`px-4 py-2 rounded-lg font-semibold transition-colors ${
-              enableRealTimeAnalysis
-                ? 'bg-orange-500 text-white hover:bg-orange-600'
-                : 'bg-gray-200 text-gray-800 hover:bg-gray-300'
-            }`}
-            title="Toggle real-time ambiguity analysis"
-          >
-            {enableRealTimeAnalysis ? '⚡ Real-time ON' : '⚡ Real-time OFF'}
-          </button>
-          {/* Batch analyze button */}
-          <button
-            onClick={handleBatchAnalyze}
-            disabled={isBatchAnalyzing || isLoading || isGenerating || requirements.length === 0}
-            className="bg-purple-500 hover:bg-purple-600 text-white font-semibold py-2 px-4 rounded-lg disabled:opacity-50 transition-colors"
-            title="Analyze all requirements for ambiguity"
-          >
-            {isBatchAnalyzing ? 'Analyzing...' : '🔍 Analyze All Requirements'}
-          </button>
-          {/* Manual refresh button for robustness */}
-          <button 
-            onClick={fetchRequirements} 
-            disabled={isLoading || isGenerating}
-            className="bg-gray-200 hover:bg-gray-300 text-gray-800 p-2 rounded-lg disabled:opacity-50"
-            title="Refresh List"
-          >
-            🔄
-          </button>
-          {/* New Regenerate Button */}
-          <button 
-            onClick={handleRegenerate} 
-            disabled={isGenerating || isLoading}
-            className="bg-orange-500 hover:bg-orange-600 text-white font-semibold py-2 px-4 rounded-lg disabled:opacity-50"
-          >
-            {isGenerating ? 'Generating...' : 'Regenerate All'}
-          </button>
-        </div>
-      </div>
-
-      <p className="text-gray-600 mb-8">
-        Found {requirements.length} requirements. These are generated from the files in the Documents tab.
-      </p>
-
-      {error && <div className="p-4 mb-4 text-center text-lg text-red-600 bg-red-100 rounded-lg">Error: {error}</div>}
-
-      {/* Batch analysis progress indicator */}
-      {isBatchAnalyzing && (
-        <div className="mb-6 p-4 bg-purple-50 border border-purple-200 rounded-lg">
-          <div className="flex items-center justify-between mb-3">
-            <div className="flex items-center gap-3">
-              <div className="animate-spin rounded-full h-5 w-5 border-b-2 border-purple-600"></div>
-              <span className="text-purple-900 font-semibold">
-                Analyzing requirements... {batchProgress.current} / {batchProgress.total}
-              </span>
-            </div>
-            <button
-              onClick={handleCancelBatchAnalysis}
-              className="px-3 py-1 bg-red-500 hover:bg-red-600 text-white text-sm rounded-lg transition-colors"
-            >
-              Cancel
-            </button>
-          </div>
-          <div className="w-full bg-purple-200 rounded-full h-3">
-            <div
-              className="bg-purple-600 h-3 rounded-full transition-all duration-300"
-              style={{ width: `${(batchProgress.current / batchProgress.total) * 100}%` }}
-            />
-          </div>
-        </div>
-      )}
-
-      {/* Batch analysis results summary */}
-      {showBatchResults && batchResults && (
-        <div className="mb-6 p-6 bg-green-50 border border-green-200 rounded-lg">
-          <div className="flex items-center justify-between mb-4">
-            <h3 className="text-xl font-bold text-green-900">Batch Analysis Complete</h3>
-            <button
-              onClick={() => setShowBatchResults(false)}
-              className="text-green-700 hover:text-green-900 text-2xl"
-            >
-              ×
-            </button>
-          </div>
-          <div className="grid grid-cols-2 md:grid-cols-4 gap-4">
-            <div className="bg-white p-4 rounded-lg">
-              <p className="text-sm text-gray-600 mb-1">Requirements Analyzed</p>
-              <p className="text-2xl font-bold text-gray-900">
-                {batchResults.analyzedRequirements} / {batchResults.totalRequirements}
-              </p>
-            </div>
-            <div className="bg-white p-4 rounded-lg">
-              <p className="text-sm text-gray-600 mb-1">Total Ambiguous Terms</p>
-              <p className="text-2xl font-bold text-orange-600">{batchResults.totalTerms}</p>
-            </div>
-            <div className="bg-white p-4 rounded-lg">
-              <p className="text-sm text-gray-600 mb-1">Terms Resolved</p>
-              <p className="text-2xl font-bold text-green-600">{batchResults.totalResolved}</p>
-            </div>
-            <div className="bg-white p-4 rounded-lg">
-              <p className="text-sm text-gray-600 mb-1">Pending Clarifications</p>
-              <p className="text-2xl font-bold text-purple-600">
-                {batchResults.totalTerms - batchResults.totalResolved}
-              </p>
-            </div>
-          </div>
-          {batchResults.totalTerms > 0 && (
-            <div className="mt-4">
-              <p className="text-sm text-gray-600 mb-2">Overall Progress</p>
-              <div className="w-full bg-gray-200 rounded-full h-3">
-                <div
-                  className="bg-green-600 h-3 rounded-full transition-all duration-300"
-                  style={{ 
-                    width: `${(batchResults.totalResolved / batchResults.totalTerms) * 100}%` 
-                  }}
-                />
-              </div>
-              <p className="text-xs text-gray-500 mt-1">
-                {Math.round((batchResults.totalResolved / batchResults.totalTerms) * 100)}% of ambiguous terms resolved
-              </p>
-            </div>
-          )}
-        </div>
-      )}
-
-      <div className="space-y-6">
-        {requirements.map((req) => (
-          <RequirementCard 
-            key={req.id} 
-            requirement={req} 
-            enableRealTimeAnalysis={enableRealTimeAnalysis}
-          />
-        ))}
-        {requirements.length === 0 && !isLoading && (
-            <p className="text-gray-500 text-center py-10">No requirements found. Upload documents to get started!</p>
-        )}
-      </div>
-    </div>
-  );
-=======
-import React, { useState, useEffect, useContext, useCallback } from 'react';
+import React, { useState, useEffect, useContext, useCallback, useRef } from 'react'; // Added 'useRef'
 import { useParams } from 'react-router-dom';
 import { Settings, RefreshCw, AlertTriangle } from 'lucide-react';
 
-// Assuming these are the existing imports (FIXED paths with explicit extensions)
-import { getDocumentRequirements, deleteRequirement, updateRequirement } from '../lib/api-service.js'; 
-import { runContradictionAnalysis, getLatestContradictionReport } from '../lib/api-service.js'; // NEW API functions (Fixed extension)
-import { AuthContext } from '../lib/auth-context.jsx'; // Fixed extension
-import LoadingSpinner from '../components/LoadingSpinner.jsx'; // Fixed extension
-import RequirementCard from '../components/RequirementCard.jsx'; // Fixed extension
-import Notification from '../components/Notification.jsx'; // Fixed extension
-import ContradictionPanel from '../components/ContradictionPanel.jsx'; // Existing NEW Component
+// --- API & Component Imports (Combined) ---
+import { 
+    getDocumentRequirements, 
+    deleteRequirement, 
+    updateRequirement,
+    runContradictionAnalysis, 
+    getLatestContradictionReport,
+    batchAnalyzeRequirements // <-- This is the API from your 'main' branch
+} from '../lib/api-service.js'; 
+import { AuthContext } from '../lib/auth-context.jsx';
+import LoadingSpinner from '../components/LoadingSpinner.jsx';
+import RequirementCard from '../components/RequirementCard.jsx';
+import Notification from '../components/Notification.jsx';
+import ContradictionPanel from '../components/ContradictionPanel.jsx';
 
 const RequirementsDashboard = () => {
     const { documentId } = useParams();
     const { user } = useContext(AuthContext);
 
-    // Existing state for requirements
+    // === State for Requirements & Contradictions (from pranav_dev) ===
     const [requirements, setRequirements] = useState([]);
     const [isLoading, setIsLoading] = useState(true);
     const [error, setError] = useState(null);
-    
-    // NEW state for Contradiction Analysis
     const [contradictionReport, setContradictionReport] = useState(null);
     const [isContradictionLoading, setIsContradictionLoading] = useState(false);
-    // Stores the req_id strings (e.g., "R-101") that are part of the currently selected conflict pair(s)
     const [conflictingReqIds, setConflictingReqIds] = useState([]); 
 
+    // === State for Ambiguity Analysis (Merged from main) ===
+    const [enableRealTimeAnalysis, setEnableRealTimeAnalysis] = useState(false);
+    const [isBatchAnalyzing, setIsBatchAnalyzing] = useState(false);
+    const [batchProgress, setBatchProgress] = useState({ current: 0, total: 0 });
+    const [batchResults, setBatchResults] = useState(null);
+    const [showBatchResults, setShowBatchResults] = useState(false);
+    const batchCancelRef = useRef(false);
+
+    // === Core Data Fetching Functions ===
     const fetchRequirements = useCallback(async () => {
         setIsLoading(true);
         try {
-            // Note: This needs to be implemented to fetch requirements related to the documentId
             const data = await getDocumentRequirements(documentId);
             setRequirements(data.requirements || []);
         } catch (err) {
@@ -342,22 +51,16 @@
         }
     }, [documentId]);
     
-    // NEW: Fetch latest contradiction report on initial load
     const fetchContradictionReport = useCallback(async () => {
         try {
-            // Get the latest report saved in the DB
             const report = await getLatestContradictionReport(documentId);
             setContradictionReport(report);
             
-            // Highlight all requirements involved in conflicts by default
             if (report && report.conflicts && report.conflicts.length > 0) {
                  const allConflictingIds = report.conflicts.flatMap(c => c.conflicting_requirement_ids);
                  setConflictingReqIds(Array.from(new Set(allConflictingIds)));
             }
         } catch (err) {
-            // Assume 404/No report errors result in null
-            // Check if the error object has a structure that indicates a missing report (e.g., specific status code or message)
-            // Since we cannot inspect the error structure, we will rely on a basic check and suppress 404 logs.
             const isNotFoundError = err && err.message && err.message.includes('404');
             if (!isNotFoundError) {
                  console.error("Error fetching contradiction report:", err);
@@ -376,23 +79,20 @@
     }, [documentId, fetchRequirements, fetchContradictionReport]);
 
 
-    // Placeholder Handlers
+    // === Placeholder Handlers for Edit/Delete ===
     const handleEdit = (reqId) => {
         console.log('Editing requirement:', reqId);
-        // Logic to open edit modal/form
     };
     const handleDelete = (reqId) => {
         console.log('Deleting requirement:', reqId);
-        // Logic to open confirmation and delete
-    };
-
-
-    // NEW: Handler to trigger the analysis
+    };
+
+
+    // === Contradiction Analysis Handlers ===
     const handleRunContradictionAnalysis = async () => {
         setIsContradictionLoading(true);
         setError(null);
         try {
-            // Run analysis and get the new report
             const report = await runContradictionAnalysis(documentId, {}); 
             setContradictionReport(report);
             
@@ -411,42 +111,89 @@
         }
     };
     
-    // NEW: Handler to set which conflict to highlight when a panel item is clicked
     const handleConflictSelect = (ids) => {
         setConflictingReqIds(ids);
-        
-        // Scroll to the first conflicting requirement to bring it into view
         const firstReqId = ids[0];
-        // We use the req_id (e.g., R-101) for the DOM element ID
         const element = document.getElementById(`req-card-${firstReqId}`);
         if (element) {
             element.scrollIntoView({ behavior: 'smooth', block: 'center' });
         }
     };
 
-    // Utility function to check if a requirement is conflicting or selected
-    const isRequirementConflicting = (reqId) => {
-        // reqId here is the internal DB ID (number). We need the req_id (string, e.g., "R-101")
-        const req_id = requirements.find(r => r.id === reqId)?.req_id;
-        
-        // Check if the formal req_id is in the conflicting list
-        // Note: The RequirementCard uses isConflicting for *all* conflicts and isSelected for the currently focused conflict.
-        // Since we are setting conflictingReqIds to the currently selected conflict pair(s), we use it for both for simplicity here.
-        return req_id && conflictingReqIds.includes(req_id);
-    };
-    
-    const isRequirementSelected = (reqId) => {
-         const req_id = requirements.find(r => r.id === reqId)?.req_id;
-         // In this dashboard implementation, isSelected is synonymous with being in the current conflictingReqIds list
-         return req_id && conflictingReqIds.includes(req_id);
-    };
-
-    if (isLoading) {
+    // === Ambiguity Analysis Handlers (Merged from main) ===
+    const handleBatchAnalyze = async () => {
+        if (requirements.length === 0) {
+          setError("No requirements to analyze");
+          return;
+        }
+        if (!window.confirm(`This will analyze all ${requirements.length} requirements for ambiguity. Continue?`)) {
+          return;
+        }
+        setIsBatchAnalyzing(true);
+        setBatchProgress({ current: 0, total: requirements.length });
+        setBatchResults(null);
+        setShowBatchResults(false);
+        setError(null);
+        batchCancelRef.current = false;
+
+        try {
+          const requirementIds = requirements.map(req => req.id);
+          const results = [];
+          let totalTerms = 0;
+          let totalResolved = 0;
+          const batchSize = 5; // From 'main'
+
+          for (let i = 0; i < requirementIds.length; i += batchSize) {
+            if (batchCancelRef.current) {
+              setError("Batch analysis cancelled");
+              break;
+            }
+            const batch = requirementIds.slice(i, i + batchSize);
+            try {
+              // This API function is from your 'main' branch logic
+              const batchResults = await batchAnalyzeRequirements(batch); 
+              results.push(...batchResults);
+              setBatchProgress({ current: Math.min(i + batchSize, requirementIds.length), total: requirementIds.length });
+              batchResults.forEach(result => {
+                totalTerms += result.total_terms_flagged || 0;
+                totalResolved += result.terms_resolved || 0;
+              });
+            } catch (err) {
+              console.error(`Error analyzing batch ${i / batchSize + 1}:`, err);
+            }
+          }
+
+          if (!batchCancelRef.current) {
+            setBatchResults({
+              totalRequirements: requirements.length,
+              analyzedRequirements: results.length,
+              totalTerms,
+              totalResolved,
+              results
+            });
+            setShowBatchResults(true);
+          }
+        } catch (err) {
+          console.error("Batch analysis error:", err);
+          setError(err.message || "Failed to complete batch analysis");
+        } finally {
+          setIsBatchAnalyzing(false);
+        }
+    };
+
+    const handleCancelBatchAnalysis = () => {
+        batchCancelRef.current = true;
+    };
+
+
+    // === RENDER LOGIC ===
+    if (isLoading && requirements.length === 0) {
         return <LoadingSpinner message="Loading requirements..." />;
     }
 
     return (
         <div className="flex h-full overflow-hidden">
+            
             {/* Main Content Area */}
             <div className="flex-1 overflow-y-auto p-6 space-y-6">
                 
@@ -456,24 +203,36 @@
                         Requirements Dashboard
                     </h1>
                     <div className="flex items-center space-x-3">
-                         {/* Contradiction Analysis Button */}
+                         {/* Contradiction Button */}
                          {isContradictionLoading ? (
                              <LoadingSpinner size="small" message="Analyzing..." />
                          ) : (
                              <button
                                  onClick={handleRunContradictionAnalysis}
                                  className="flex items-center px-4 py-2 bg-red-600 text-white font-semibold rounded-lg shadow-md hover:bg-red-700 transition duration-150 ease-in-out disabled:opacity-50"
-                                 disabled={requirements.length === 0}
+                                 disabled={requirements.length === 0 || isBatchAnalyzing}
                                  title="Scan all requirements for logical conflicts"
                              >
                                  <AlertTriangle className="w-5 h-5 mr-2" />
                                  Analyze Contradictions
                              </button>
                          )}
+
+                        {/* Ambiguity Button (Merged from main) */}
+                        <button
+                            onClick={handleBatchAnalyze}
+                            disabled={isBatchAnalyzing || isLoading || requirements.length === 0 || isContradictionLoading}
+                            className="flex items-center px-4 py-2 bg-purple-600 text-white font-semibold rounded-lg shadow-md hover:bg-purple-700 transition duration-150 ease-in-out disabled:opacity-50"
+                            title="Analyze all requirements for ambiguity"
+                        >
+                            {isBatchAnalyzing ? 'Analyzing...' : '🔍 Analyze Ambiguity'}
+                        </button>
+                        
                         {/* Refresh Button */}
                         <button 
                             onClick={fetchRequirements} 
-                            className="flex items-center px-4 py-2 bg-indigo-600 text-white font-semibold rounded-lg shadow-md hover:bg-indigo-700 transition duration-150 ease-in-out"
+                            disabled={isBatchAnalyzing || isContradictionLoading}
+                            className="flex items-center px-4 py-2 bg-indigo-600 text-white font-semibold rounded-lg shadow-md hover:bg-indigo-700 transition duration-150 ease-in-out disabled:opacity-50"
                         >
                             <RefreshCw className="w-5 h-5 mr-2" />
                             Refresh
@@ -482,6 +241,73 @@
                     </div>
                 </div>
 
+                {/* Error Banner */}
+                {error && <div className="p-4 mb-4 text-center text-lg text-red-600 bg-red-100 rounded-lg">Error: {error}</div>}
+
+                {/* Batch Ambiguity Analysis Progress (Merged from main) */}
+                {isBatchAnalyzing && (
+                  <div className="mb-6 p-4 bg-purple-50 border border-purple-200 rounded-lg">
+                    <div className="flex items-center justify-between mb-3">
+                      <div className="flex items-center gap-3">
+                        <div className="animate-spin rounded-full h-5 w-5 border-b-2 border-purple-600"></div>
+                        <span className="text-purple-900 font-semibold">
+                          Analyzing for ambiguity... {batchProgress.current} / {batchProgress.total}
+                        </span>
+                      </div>
+                      <button
+                        onClick={handleCancelBatchAnalysis}
+                        className="px-3 py-1 bg-red-500 hover:bg-red-600 text-white text-sm rounded-lg transition-colors"
+                      >
+                        Cancel
+                      </button>
+                    </div>
+                    <div className="w-full bg-purple-200 rounded-full h-3">
+                      <div
+                        className="bg-purple-600 h-3 rounded-full transition-all duration-300"
+                        style={{ width: `${(batchProgress.current / batchProgress.total) * 100}%` }}
+                      />
+                    </div>
+                  </div>
+                )}
+
+                {/* Batch Ambiguity Results (Merged from main) */}
+                {showBatchResults && batchResults && (
+                  <div className="mb-6 p-6 bg-green-50 border border-green-200 rounded-lg">
+                    <div className="flex items-center justify-between mb-4">
+                      <h3 className="text-xl font-bold text-green-900">Ambiguity Analysis Complete</h3>
+                      <button
+                        onClick={() => setShowBatchResults(false)}
+                        className="text-green-700 hover:text-green-900 text-2xl"
+                      >
+                        &times;
+                      </button>
+                    </div>
+                    <div className="grid grid-cols-2 md:grid-cols-4 gap-4">
+                      <div className="bg-white p-4 rounded-lg shadow">
+                        <p className="text-sm text-gray-600 mb-1">Requirements Analyzed</p>
+                        <p className="text-2xl font-bold text-gray-900">
+                          {batchResults.analyzedRequirements} / {batchResults.totalRequirements}
+                        </p>
+                      </div>
+                      <div className="bg-white p-4 rounded-lg shadow">
+                        <p className="text-sm text-gray-600 mb-1">Total Ambiguous Terms</p>
+                        <p className="text-2xl font-bold text-orange-600">{batchResults.totalTerms}</p>
+                      </div>
+                      <div className="bg-white p-4 rounded-lg shadow">
+                        <p className="text-sm text-gray-600 mb-1">Terms Resolved</p>
+                        <p className="text-2xl font-bold text-green-600">{batchResults.totalResolved}</p>
+                      </div>
+                      <div className="bg-white p-4 rounded-lg shadow">
+                        <p className="text-sm text-gray-600 mb-1">Pending Clarifications</p>
+                        <p className="text-2xl font-bold text-purple-600">
+                          {batchResults.totalTerms - batchResults.totalResolved}
+                        </p>
+                      </div>
+                    </div>
+                  </div>
+                )}
+
+
                 {/* Requirements List */}
                 {requirements.length === 0 ? (
                     <div className="text-center p-10 border rounded-xl bg-gray-50">
@@ -491,14 +317,15 @@
                 ) : (
                     <div className="space-y-4">
                         {requirements.map(req => (
-                            // Use req.req_id (e.g., "R-101") for the DOM element ID
                             <div key={req.id} id={`req-card-${req.req_id}`}>
                                 <RequirementCard
                                     requirement={req}
-                                    // isConflicting flag is set to true if the req is part of the *overall* report
+                                    // Prop for Contradiction
                                     isConflicting={contradictionReport?.conflicts?.some(c => c.conflicting_requirement_ids.includes(req.req_id)) || false}
-                                    // isSelected flag is set if the req is part of the *currently selected* conflict in the panel
+                                    // Prop for Contradiction
                                     isSelected={conflictingReqIds.includes(req.req_id)} 
+                                    // Prop for Ambiguity (Merged from main)
+                                    enableRealTimeAnalysis={enableRealTimeAnalysis}
                                     onEdit={handleEdit}
                                     onDelete={handleDelete}
                                 />
@@ -515,29 +342,46 @@
                 {/* Contradiction Analysis Section */}
                 <div className="mb-6">
                     <h3 className="font-bold text-lg text-red-700 mb-3 flex items-center">
-                        <AlertTriangle className="w-5 h-5 mr-2" /> Contradictions Found
+                        <AlertTriangle className="w-5 h-5 mr-2" /> Contradictions
                     </h3>
                     <ContradictionPanel 
                         report={contradictionReport} 
                         onConflictSelect={handleConflictSelect} 
-                        currentConflictingIds={conflictingReqIds} // Pass currently selected IDs for highlight logic
+                        currentConflictingIds={conflictingReqIds}
                         isLoading={isContradictionLoading}
                     />
                 </div>
 
-                {/* Placeholder for Ambiguity Analysis Section */}
+                {/* Ambiguity Analysis Section (Merged from main) */}
                 <div className="mb-6 pt-4 border-t border-gray-300">
                     <h3 className="font-bold text-lg text-indigo-700 mb-3">
                         Ambiguity Detection
                     </h3>
+                    
+                    {/* Real-time Toggle (Merged from main) */}
+                    <div className="mb-4">
+                        <button
+                            onClick={() => setEnableRealTimeAnalysis(!enableRealTimeAnalysis)}
+                            className={`w-full px-4 py-2 rounded-lg font-semibold transition-colors ${
+                                enableRealTimeAnalysis
+                                ? 'bg-orange-500 text-white hover:bg-orange-600'
+                                : 'bg-gray-200 text-gray-800 hover:bg-gray-300'
+                            }`}
+                            title="Toggle real-time ambiguity analysis in the requirement cards"
+                        >
+                            {enableRealTimeAnalysis ? '⚡ Real-time ON' : '⚡ Real-time OFF'}
+                        </button>
+                    </div>
+
                     <div className="p-4 bg-white rounded-lg border text-sm text-gray-500">
-                        Ambiguity report goes here (using existing components).
+                        Run "Analyze Ambiguity" to see a document-wide report.
+                        <br /><br />
+                        Toggle "Real-time" to check for ambiguity as you edit.
                     </div>
                 </div>
             </div>
         </div>
     );
->>>>>>> 618be749
 };
 
 export default RequirementsDashboard;